--- conflicted
+++ resolved
@@ -21,7 +21,6 @@
 import parquet.avro.{AvroParquetOutputFormat, AvroWriteSupport}
 import parquet.hadoop.util.ContextUtil
 import org.apache.avro.specific.SpecificRecord
-<<<<<<< HEAD
 import edu.berkeley.cs.amplab.adam.avro.{ADAMPileup, ADAMRecord}
 import edu.berkeley.cs.amplab.adam.models.{SequenceRecord, SequenceDictionary, SingleReadBucket, SnpTable, ReferencePosition, ADAMRod}
 import org.apache.spark.rdd.RDD
@@ -29,17 +28,6 @@
 import org.apache.spark.Logging
 import java.io.File
 import edu.berkeley.cs.amplab.adam.util.ParquetLogger
-=======
-import edu.berkeley.cs.amplab.adam.avro.{ADAMPileup, ADAMRecord, ADAMVariant, ADAMGenotype, ADAMVariantDomain, ADAMNucleotideContig}
-import edu.berkeley.cs.amplab.adam.models._
-import org.apache.spark.rdd.RDD
-import org.apache.spark.SparkContext._
-import org.apache.spark.Logging
-import edu.berkeley.cs.amplab.adam.projections.{ADAMVariantAnnotations, ADAMVariantField}
-import edu.berkeley.cs.amplab.adam.rdd.AdamContext._
-import edu.berkeley.cs.amplab.adam.converters.GenotypesToVariantsConverter
-import edu.berkeley.cs.amplab.adam.util.{MapTools, ParquetLogger}
->>>>>>> 9db8da7f
 import java.util.logging.Level
 import edu.berkeley.cs.amplab.adam.rich.RichADAMRecord._
 
@@ -318,181 +306,4 @@
     // coverage is the total count of bases, over the total number of loci
     totalBases.toDouble / rdd.count.toDouble
   }
-<<<<<<< HEAD
-=======
-}
-
-class AdamVariantContextRDDFunctions(rdd: RDD[ADAMVariantContext]) extends Serializable {
-
-  /**
-   * Save function for variant contexts. Disaggregates internal fields of variant context
-   * and saves to Parquet files.
-   *
-   * @param filePath Master file path for parquet files.
-   * @param blockSize Parquet block size.
-   * @param pageSize Parquet page size.
-   * @param compressCodec Parquet compression codec.
-   * @param disableDictionaryEncoding If true, disables dictionary encoding in Parquet.
-   * @return Returns the initial RDD.
-   */
-  def adamSave(filePath: String, blockSize: Int = 128 * 1024 * 1024,
-               pageSize: Int = 1 * 1024 * 1024, compressCodec: CompressionCodecName = CompressionCodecName.GZIP,
-               disableDictionaryEncoding: Boolean = false): RDD[ADAMVariantContext] = {
-
-    // Add the Void Key
-    val variantToSave: RDD[ADAMVariant] = rdd.flatMap(p => p.variants)
-    val genotypeToSave: RDD[ADAMGenotype] = rdd.flatMap(p => p.genotypes)
-    val domainsToSave: RDD[ADAMVariantDomain] = rdd.flatMap(p => p.domains)
-
-    // save records
-    variantToSave.adamSave(filePath + ".v",
-      blockSize,
-      pageSize,
-      compressCodec,
-      disableDictionaryEncoding)
-    genotypeToSave.adamSave(filePath + ".g",
-      blockSize,
-      pageSize,
-      compressCodec,
-      disableDictionaryEncoding)
-
-    // check if we have domains to save or not
-    if (domainsToSave.count() != 0) {
-      val fileExtension = ADAMVariantAnnotations.fileExtensions(ADAMVariantAnnotations.ADAMVariantDomain)
-
-      domainsToSave.adamSave(filePath + fileExtension,
-        blockSize,
-        pageSize,
-        compressCodec,
-        disableDictionaryEncoding)
-    }
-
-    rdd
-  }
-
-  /**
-   * Extracts a sequence dictionary from an rdd of variant contexts.
-   *
-   * @see ADAMRecordRDDFunctions#sequenceDictionary
-   *
-   * @return A sequence dictionary containing the contigs in this callset.
-   */
-  def adamGetSequenceDictionary(): SequenceDictionary =
-    rdd.map(_.variants).distinct().aggregate(SequenceDictionary())(
-      (dict: SequenceDictionary, rec: Seq[ADAMVariant]) => dict ++ rec.map(SequenceRecord.fromSpecificRecord(_)),
-      (dict1: SequenceDictionary, dict2: SequenceDictionary) => dict1 ++ dict2)
-
-  /**
-   * Returns a list of the samples in a variant callset.
-   *
-   * @return A list of strings that contains all of the sample IDs in this callset.
-   */
-  def adamGetCallsetSamples(): List[String] = {
-    rdd.flatMap(c => c.genotypes.map(_.getSampleId).distinct)
-      .distinct
-      .map(_.toString)
-      .collect()
-      .toList
-  }
-}
-
-class AdamGenotypeRDDFunctions(rdd: RDD[ADAMGenotype]) extends Serializable {
-
-  /**
-   * Validates that an RDD of genotypes is correctly formed.
-   *
-   * @return True if RDD is correctly formed.
-   * @throws IllegalArgumentException Throws exception if RDD is not correctly formed.
-   */
-  def adamValidateGenotypes(): Boolean = {
-    val validator = new GenotypesToVariantsConverter(true, true)
-    val groupedGenotypes = rdd.groupBy(g => (g.getPosition, g.getSampleId))
-    groupedGenotypes.map(_._2.toList).foreach(validator.validateGenotypes)
-
-    true
-  }
-
-  /**
-   * Calculates Variants from an RDD of genotypes. This allows for on-the-fly creation of variant
-   * data from a subset of a population. This function also allows an RDD of variant data to be provided.
-   * Data can be taken from this RDD by adding to the projection set.
-   *
-   * @param variants Optional RDD of variant data to supplement genotype info.
-   * @param variantProjection The set of fields to copy from the variant data, if this is provided.
-   * @param performValidation Whether to validate that the genotype data is well formed.
-   * @param failOnValidationError If validation is performed and failOnValidationError is true, an exception will
-   *                              be thrown if an error is encountered.
-   * @return An RDD containing variant data.
-   *
-   * @throws IllegalArgumentException Throws an exception if performValidation and failOnValidationError are true
-   *                                  and the RDD of genotypes has bad data.
-   */
-  def adamConvertGenotypes(variants: Option[RDD[ADAMVariant]] = None,
-                           variantProjection: Set[ADAMVariantField.Value] = Set[ADAMVariantField.Value](),
-                           performValidation: Boolean = false,
-                           failOnValidationError: Boolean = false): RDD[ADAMVariant] = {
-    val computer = new GenotypesToVariantsConverter(performValidation, failOnValidationError)
-    val groupedGenotypes = rdd.groupBy(g => g.getPosition)
-    val groupedGenotypesWithVariants: RDD[(java.lang.Long, (Seq[ADAMGenotype], Option[Seq[ADAMVariant]]))] = variants match {
-      case Some(o) => groupedGenotypes.leftOuterJoin(o.asInstanceOf[RDD[ADAMVariant]].groupBy(_.getPosition))
-      case None => groupedGenotypes.map(kv => (kv._1, (kv._2, None.asInstanceOf[Option[Seq[ADAMVariant]]])))
-    }
-
-    groupedGenotypesWithVariants.map(_._2).flatMap(vg => computer.convert(vg._1, vg._2, variantProjection))
-  }
-}
-
-class AdamNucleotideContigRDDFunctions(rdd: RDD[ADAMNucleotideContig]) extends Serializable with Logging {
-  
-  /**
-   * Rewrites the contig IDs of a FASTA reference set to match the contig IDs present in a
-   * different sequence dictionary. Sequences are matched by name.
-   *
-   * @note Contigs with names that aren't present in the provided dictionary are filtered out of the RDD.
-   *
-   * @param sequenceDict A sequence dictionary containing the preferred IDs for the contigs.
-   * @return New set of contigs with IDs rewritten.
-   */
-  def adamRewriteContigIds (sequenceDict: SequenceDictionary): RDD[ADAMNucleotideContig] = {
-    // broadcast sequence dictionary
-    val bcastDict = rdd.context.broadcast(sequenceDict)
-
-    /**
-     * Remaps a single contig.
-     *
-     * @param contig Contig to remap.
-     * @param dictionary A sequence dictionary containing the IDs to use for remapping.
-     * @return An option containing the remapped contig if it's sequence name was found in the dictionary.
-     */
-    def remapContig (contig: ADAMNucleotideContig, dictionary: SequenceDictionary): Option[ADAMNucleotideContig] = {
-      val name: CharSequence = contig.getContigName
-      
-      if (dictionary.containsRefName(name)) {
-        val newId = dictionary(contig.getContigName).id
-        val newContig = ADAMNucleotideContig.newBuilder(contig)
-          .setContigId(newId)
-          .build()
-        
-        Some(newContig)
-      } else {
-        None
-      }
-    }
-
-    // remap all contigs
-    rdd.flatMap(c => remapContig(c, bcastDict.value))
-  }
-
-  /**
-   * From this set of contigs, returns a sequence dictionary.
-   *
-   * @see AdamRecordRDDFunctions#sequenceDictionary
-   * 
-   * @return Sequence dictionary representing this reference.
-   */
-  def adamGetSequenceDictionary(): SequenceDictionary =
-    rdd.distinct().aggregate(SequenceDictionary())(
-      (dict: SequenceDictionary, ctg: ADAMNucleotideContig) => dict ++ Seq(SequenceRecord.fromADAMContig(ctg)),
-      (dict1: SequenceDictionary, dict2: SequenceDictionary) => dict1 ++ dict2)
->>>>>>> 9db8da7f
 }